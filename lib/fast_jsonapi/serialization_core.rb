--- conflicted
+++ resolved
@@ -72,12 +72,8 @@
             temp_hash[:links] = links_hash(record, params) if data_links.present?
             temp_hash
           end
-<<<<<<< HEAD
-          record_hash[:relationships] = record_hash[:relationships].merge(relationships_hash(record, uncachable_relationships_to_serialize, params)) if uncachable_relationships_to_serialize.present?
+          record_hash[:relationships] = record_hash[:relationships].merge(relationships_hash(record, uncachable_relationships_to_serialize, fieldset, params)) if uncachable_relationships_to_serialize.present?
           record_hash[:meta] = meta_hash(record, params) if meta_to_serialize.present?
-=======
-          record_hash[:relationships] = record_hash[:relationships].merge(relationships_hash(record, uncachable_relationships_to_serialize, fieldset, params)) if uncachable_relationships_to_serialize.present?
->>>>>>> 40125072
           record_hash
         else
           record_hash = id_hash(id_from_record(record), record_type, true)
